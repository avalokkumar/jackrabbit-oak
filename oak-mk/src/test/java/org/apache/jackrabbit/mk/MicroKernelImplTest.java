/*
 * Licensed to the Apache Software Foundation (ASF) under one or more
 * contributor license agreements.  See the NOTICE file distributed with
 * this work for additional information regarding copyright ownership.
 * The ASF licenses this file to You under the Apache License, Version 2.0
 * (the "License"); you may not use this file except in compliance with
 * the License.  You may obtain a copy of the License at
 *
 *     http://www.apache.org/licenses/LICENSE-2.0
 *
 * Unless required by applicable law or agreed to in writing, software
 * distributed under the License is distributed on an "AS IS" BASIS,
 * WITHOUT WARRANTIES OR CONDITIONS OF ANY KIND, either express or implied.
 * See the License for the specific language governing permissions and
 * limitations under the License.
 */
package org.apache.jackrabbit.mk;

import java.io.File;

import org.apache.commons.io.FileUtils;
import org.apache.jackrabbit.mk.core.MicroKernelImpl;
import org.junit.After;
import org.junit.Before;
import org.junit.Test;

import static org.junit.Assert.assertEquals;
import static org.junit.Assert.assertFalse;
import static org.junit.Assert.assertNotNull;
import static org.junit.Assert.assertTrue;

public class MicroKernelImplTest {
    
    private File homeDir;
    private MicroKernelImpl mk;
    
    @Before
    public void setup() throws Exception {
        homeDir = new File("target/mk");
        if (homeDir.exists()) {
            FileUtils.cleanDirectory(homeDir);
        }
        mk = new MicroKernelImpl(homeDir.getPath());
    }
    
    @After
    public void tearDown() throws Exception {
        if (mk != null) {
            mk.dispose();
        }
    }
    
    /**
     * OAK-276: potential clash of commit id's after restart.
     */
    @Test
    public void potentialClashOfCommitIds() {
        String headRev = mk.commit("/", "+\"a\" : {}", mk.getHeadRevision(), null);
        String branchRev = mk.branch(mk.getHeadRevision());
        
        mk.dispose();
        mk = new MicroKernelImpl(homeDir.getPath());
        assertEquals("Stored head should be equal", headRev, mk.getHeadRevision());

        headRev = mk.commit("/", "+\"b\" : {}", mk.getHeadRevision(), null);
        assertFalse("Commit must not have same id as branch", headRev.equals(branchRev));
    }
<<<<<<< HEAD

    @Test
    public void rebaseWithoutChanges() {
        String branch = mk.branch(null);
        String rebased = mk.rebase(branch, null);
        assertEquals(branch, rebased);
    }

    @Test
    public void fastForwardRebase() {
        String branch = mk.branch(null);
        branch = mk.commit("", "+\"/a\":{}", branch, null);
        String rebased = mk.rebase(branch, null);
        assertEquals(branch, rebased);
    }

    @Test
    public void rebaseEmptyBranch() {
        String branch = mk.branch(null);
        String trunk = mk.commit("", "+\"/a\":{}", null, null);
        String rebased = mk.rebase(branch, null);

        assertEquals("{\":childNodeCount\":1,\"a\":{}}", mk.getNodes("/", rebased, 0, 0, -1, null));
        assertEquals("{\":childNodeCount\":1,\"a\":{}}", mk.getNodes("/", null, 0, 0, -1, null));
        assertEquals(trunk, mk.getHeadRevision());
        assertFalse((trunk.equals(rebased)));
    }

    @Test
    public void rebaseAddNode() {
        mk.commit("", "+\"/x\":{}", null, null);
        String branch = mk.branch(null);
        branch = mk.commit("", "+\"/x/b\":{}", branch, null);
        String trunk = mk.commit("", "+\"/x/a\":{}", null, null);
        String rebased = mk.rebase(branch, null);

        assertEquals(1, mk.getChildNodeCount("/x", null));
        assertNotNull(mk.getNodes("/x/a", null, 0, 0, -1, null));

        assertEquals(1, mk.getChildNodeCount("/x", branch));
        assertNotNull(mk.getNodes("/x/b", branch, 0, 0, -1, null));

        assertEquals(2, mk.getChildNodeCount("/x", rebased));
        assertNotNull(mk.getNodes("/x/a", rebased, 0, 0, -1, null));
        assertNotNull(mk.getNodes("/x/b", rebased, 0, 0, -1, null));
    }

    @Test
    public void rebaseRemoveNode() {
        mk.commit("", "+\"/x\":{\"y\":{}}", null, null);
        String branch = mk.branch(null);
        branch = mk.commit("", "-\"/x/y\"", branch, null);
        String trunk = mk.commit("", "+\"/x/a\":{}", null, null);
        String rebased = mk.rebase(branch, null);

        assertEquals(2, mk.getChildNodeCount("/x", null));
        assertNotNull(mk.getNodes("/x/a", null, 0, 0, -1, null));
        assertNotNull(mk.getNodes("/x/y", null, 0, 0, -1, null));

        assertEquals(0, mk.getChildNodeCount("/x", branch));

        assertEquals(1, mk.getChildNodeCount("/x", rebased));
        assertNotNull(mk.getNodes("/x/a", rebased, 0, 0, -1, null));
    }

    @Test
    public void rebaseAddProperty() {
        mk.commit("", "+\"/x\":{\"y\":{}}", null, null);
        String branch = mk.branch(null);
        branch = mk.commit("", "^\"/x/y/p\":42", branch, null);
        String trunk = mk.commit("", "^\"/x/y/q\":99", null, null);
        String rebased = mk.rebase(branch, null);

        String branchNode = mk.getNodes("/x/y", branch, 0, 0, -1, null);
        assertTrue(branchNode.contains("\"p\":42"));
        assertFalse(branchNode.contains("\"q\":99"));

        String rebasedNode = mk.getNodes("/x/y", rebased, 0, 0, -1, null);
        assertTrue(rebasedNode.contains("\"p\":42"));
        assertTrue(rebasedNode.contains("\"q\":99"));

        String trunkNode = mk.getNodes("/x/y", null, 0, 0, -1, null);
        assertFalse(trunkNode.contains("\"p\":42"));
        assertTrue(trunkNode.contains("\"q\":99"));
    }

    @Test
    public void rebaseRemoveProperty() {
        mk.commit("", "+\"/x\":{\"y\":{\"p\":42}}", null, null);
        String branch = mk.branch(null);
        branch = mk.commit("", "^\"/x/y/p\":null", branch, null);
        String trunk = mk.commit("", "^\"/x/y/q\":99", null, null);
        String rebased = mk.rebase(branch, null);

        String branchNode = mk.getNodes("/x/y", branch, 0, 0, -1, null);
        assertFalse(branchNode.contains("\"p\":42"));
        assertFalse(branchNode.contains("\"q\":99"));

        String rebasedNode = mk.getNodes("/x/y", rebased, 0, 0, -1, null);
        assertFalse(rebasedNode.contains("\"p\":42"));
        assertTrue(rebasedNode.contains("\"q\":99"));

        String trunkNode = mk.getNodes("/x/y", null, 0, 0, -1, null);
        assertTrue(trunkNode.contains("\"p\":42"));
        assertTrue(trunkNode.contains("\"q\":99"));
    }

    @Test
    public void rebaseChangeProperty() {
        mk.commit("", "+\"/x\":{\"y\":{\"p\":42}}", null, null);
        String branch = mk.branch(null);
        branch = mk.commit("", "^\"/x/y/p\":41", branch, null);
        String trunk = mk.commit("", "^\"/x/y/q\":99", null, null);
        String rebased = mk.rebase(branch, null);

        String branchNode = mk.getNodes("/x/y", branch, 0, 0, -1, null);
        assertTrue(branchNode.contains("\"p\":41"));
        assertFalse(branchNode.contains("\"q\":99"));

        String rebasedNode = mk.getNodes("/x/y", rebased, 0, 0, -1, null);
        assertTrue(rebasedNode.contains("\"p\":41"));
        assertTrue(rebasedNode.contains("\"q\":99"));

        String trunkNode = mk.getNodes("/x/y", null, 0, 0, -1, null);
        assertTrue(trunkNode.contains("\"p\":42"));
        assertTrue(trunkNode.contains("\"q\":99"));
    }

    @Test
    public void rebaseChangePropertyWithSameValue() {
        mk.commit("", "+\"/x\":{\"y\":{\"p\":42}}", null, null);
        String branch = mk.branch(null);
        branch = mk.commit("", "^\"/x/y/p\":99", branch, null);
        String trunk = mk.commit("", "^\"/x/y/p\":99", null, null);
        String rebased = mk.rebase(branch, null);

        String branchNode = mk.getNodes("/x/y", branch, 0, 0, -1, null);
        assertTrue(branchNode.contains("\"p\":99"));

        String rebasedNode = mk.getNodes("/x/y", branch, 0, 0, -1, null);
        assertTrue(rebasedNode.contains("\"p\":99"));

        String trunkNode = mk.getNodes("/x/y", null, 0, 0, -1, null);
        assertTrue(trunkNode.contains("\"p\":99"));
    }

    @Test
    public void rebaseAddExistingNode() {
        mk.commit("", "+\"/x\":{}", null, null);
        String branch = mk.branch(null);
        branch = mk.commit("", "+\"/x/a\":{}", branch, null);
        mk.commit("", "+\"/x/a\":{\"b\":{}}", null, null);

        branch = mk.rebase(branch, null);

        assertTrue(mk.nodeExists("/x/a/b", branch));
        String conflict = mk.getNodes("/x/:conflict", branch, 100, 0, -1, null);
        assertEquals(
            "{\":childNodeCount\":1,\"addExistingNode\":{\":childNodeCount\":1,\"a\":{\":childNodeCount\":0}}}",
            conflict);
    }

    @Test
    public void rebaseAddExistingProperty() {
        mk.commit("", "+\"/x\":{\"y\":{}}", null, null);
        String branch = mk.branch(null);
        branch = mk.commit("", "^\"/x/y/p\":42", branch, null);
        mk.commit("", "^\"/x/y/p\":99", null, null);

        branch = mk.rebase(branch, null);

        String branchNode = mk.getNodes("/x/y", branch, 0, 0, -1, null);
        assertTrue(branchNode.contains("\"p\":99"));
        String conflict = mk.getNodes("/x/y/:conflict", branch, 100, 0, -1, null);
        assertEquals(
                "{\":childNodeCount\":1,\"addExistingProperty\":{\"p\":42,\":childNodeCount\":0}}",
                conflict);
    }

    @Test
    public void rebaseChangeRemovedProperty() {
        mk.commit("", "+\"/x\":{\"y\":{\"p\":42}}", null, null);
        String branch = mk.branch(null);
        branch = mk.commit("", "^\"/x/y/p\":99", branch, null);
        mk.commit("", "^\"/x/y/p\":null", null, null);

        branch = mk.rebase(branch, null);

        String branchNode = mk.getNodes("/x/y", branch, 0, 0, -1, null);
        assertFalse(branchNode.contains("\"p\":99"));
        String conflict = mk.getNodes("/x/y/:conflict", branch, 100, 0, -1, null);
        assertEquals(
                "{\":childNodeCount\":1,\"changeRemovedProperty\":{\"p\":99,\":childNodeCount\":0}}",
                conflict);
    }

    @Test
    public void rebaseRemoveChangedProperty() {
        mk.commit("", "+\"/x\":{\"y\":{\"p\":42}}", null, null);
        String branch = mk.branch(null);
        branch = mk.commit("", "^\"/x/y/p\":null", branch, null);
        mk.commit("", "^\"/x/y/p\":99", null, null);

        branch = mk.rebase(branch, null);

        String branchNode = mk.getNodes("/x/y", branch, 0, 0, -1, null);
        assertTrue(branchNode.contains("\"p\":99"));
        String conflict = mk.getNodes("/x/y/:conflict", branch, 100, 0, -1, null);
        assertEquals(
                "{\":childNodeCount\":1,\"removeChangedProperty\":{\"p\":42,\":childNodeCount\":0}}",
                conflict);
    }

    @Test
    public void rebaseChangedChangedProperty() {
        mk.commit("", "+\"/x\":{\"y\":{\"p\":42}}", null, null);
        String branch = mk.branch(null);
        branch = mk.commit("", "^\"/x/y/p\":41", branch, null);
        mk.commit("", "^\"/x/y/p\":99", null, null);

        branch = mk.rebase(branch, null);

        String branchNode = mk.getNodes("/x/y", branch, 0, 0, -1, null);
        assertTrue(branchNode.contains("\"p\":99"));
        String conflict = mk.getNodes("/x/y/:conflict", branch, 100, 0, -1, null);
        assertEquals(
                "{\":childNodeCount\":1,\"changeChangedProperty\":{\"p\":41,\":childNodeCount\":0}}",
                conflict);
    }

    @Test
    public void rebaseRemoveChangedNode() {
        mk.commit("", "+\"/x\":{\"y\":{}}", null, null);
        String branch = mk.branch(null);
        branch = mk.commit("", "-\"/x/y\"", branch, null);
        mk.commit("", "^\"/x/y/p\":42", null, null);

        branch = mk.rebase(branch, null);

        String branchNode = mk.getNodes("/x/y", branch, 0, 0, -1, null);
        assertTrue(branchNode.contains("\"p\":42"));
        String conflict = mk.getNodes("/x/:conflict", branch, 100, 0, -1, null);
        assertEquals(
                "{\":childNodeCount\":1,\"removeChangedNode\":{\":childNodeCount\":1,\"y\":{\":childNodeCount\":0}}}",
                conflict);
    }

    @Test
    public void rebaseChangeRemovedNode() {
        mk.commit("", "+\"/x\":{\"y\":{}}", null, null);
        String branch = mk.branch(null);
        branch = mk.commit("", "^\"/x/p\":42", branch, null);
        mk.commit("", "-\"/x\"", null, null);

        branch = mk.rebase(branch, null);

        assertFalse(mk.nodeExists("/x", branch));
        String conflict = mk.getNodes("/:conflict", branch, 100, 0, -1, null);
        assertEquals(
                "{\":childNodeCount\":1,\"changeRemovedNode\":{\":childNodeCount\":1,\"x\":{\"p\":42,\"" +
                ":childNodeCount\":1,\"y\":{\":childNodeCount\":0}}}}",
                conflict);
    }

    @Test
    public void rebaseRemoveRemovedProperty() {
        mk.commit("", "+\"/x\":{\"y\":{\"p\":42}}", null, null);
        String branch = mk.branch(null);
        branch = mk.commit("", "^\"/x/y/p\":null", branch, null);
        mk.commit("", "^\"/x/y/p\":null", null, null);

        branch = mk.rebase(branch, null);

        String branchNode = mk.getNodes("/x/y", branch, 0, 0, -1, null);
        assertFalse(branchNode.contains("\"p\":42"));
        String conflict = mk.getNodes("/x/y/:conflict", branch, 100, 0, -1, null);
        assertEquals(
                "{\":childNodeCount\":1,\"removeRemovedProperty\":{\"p\":42,\":childNodeCount\":0}}",
                conflict);
    }

    @Test
    public void rebaseRemoveRemovedNode() {
        mk.commit("", "+\"/x\":{\"y\":{}}", null, null);
        String branch = mk.branch(null);
        branch = mk.commit("", "-\"/x/y\"", branch, null);
        mk.commit("", "-\"/x/y\"", null, null);

        branch = mk.rebase(branch, null);

        assertFalse(mk.nodeExists("/x/y", branch));
        String conflict = mk.getNodes("/x/:conflict", branch, 100, 0, -1, null);
        assertEquals(
                "{\":childNodeCount\":1,\"removeRemovedNode\":{\":childNodeCount\":1,\"y\":{\":childNodeCount\":0}}}",
                conflict);
    }

    @Test
    public void mergeRebased() {
        mk.commit("", "+\"/x\":{\"y\":{}}", null, null);
        String branch = mk.branch(null);
        String trunk = mk.commit("", "^\"/x/p\":42", null, null);
        branch = mk.commit("", "^\"/x/q\":43", branch, null);
        branch = mk.rebase(branch, null);

        String branchNode = mk.getNodes("/x", branch, 0, 0, -1, null);
        assertTrue(branchNode.contains("\"p\":42"));
        assertTrue(branchNode.contains("\"q\":43"));

        mk.merge(branch, null);
        String trunkNode = mk.getNodes("/x", branch, 0, 0, -1, null);
        assertTrue(trunkNode.contains("\"p\":42"));
        assertTrue(trunkNode.contains("\"q\":43"));
=======
    
    @Test
    public void diffWithDepth() {
        String head = mk.getHeadRevision();
        String r1 = mk.commit("/", "+\"a\" : { \"l\": 1, \"x\": { \"l\": 2, \"y\": {} } }", head, null);
        String r2 = mk.commit("/", ">\"a\" : \"b\"", r1, null);
        assertEquals("+\"/b\":{\"l\":1}", mk.diff(r1, r2, "/b", 0).trim());
        assertEquals("+\"/b\":{\"l\":1,\"x\":{\"l\":2}}", mk.diff(r1, r2, "/b", 1).trim());
        assertEquals("+\"/b\":{\"l\":1,\"x\":{\"l\":2,\"y\":{}}}", mk.diff(r1, r2, "/b", -1).trim());
>>>>>>> 8701bd69
    }

}<|MERGE_RESOLUTION|>--- conflicted
+++ resolved
@@ -65,7 +65,6 @@
         headRev = mk.commit("/", "+\"b\" : {}", mk.getHeadRevision(), null);
         assertFalse("Commit must not have same id as branch", headRev.equals(branchRev));
     }
-<<<<<<< HEAD
 
     @Test
     public void rebaseWithoutChanges() {
@@ -379,8 +378,8 @@
         String trunkNode = mk.getNodes("/x", branch, 0, 0, -1, null);
         assertTrue(trunkNode.contains("\"p\":42"));
         assertTrue(trunkNode.contains("\"q\":43"));
-=======
-    
+    }
+
     @Test
     public void diffWithDepth() {
         String head = mk.getHeadRevision();
@@ -389,7 +388,6 @@
         assertEquals("+\"/b\":{\"l\":1}", mk.diff(r1, r2, "/b", 0).trim());
         assertEquals("+\"/b\":{\"l\":1,\"x\":{\"l\":2}}", mk.diff(r1, r2, "/b", 1).trim());
         assertEquals("+\"/b\":{\"l\":1,\"x\":{\"l\":2,\"y\":{}}}", mk.diff(r1, r2, "/b", -1).trim());
->>>>>>> 8701bd69
     }
 
 }