--- conflicted
+++ resolved
@@ -55,32 +55,18 @@
      * Creates an content repository instance based on the given, already
      * initialized components.
      *
-<<<<<<< HEAD
-     * @param nodeStore the node store this repository is based upon.
-     * @param indexProvider index provider
-=======
      * @param nodeStore        the node store this repository is based upon.
      * @param defaultWorkspaceName the default workspace name;
-     * @param conflictHandler  The conflict handler.
      * @param indexProvider    index provider
->>>>>>> 8701bd69
      * @param securityProvider The configured security provider or {@code null} if
      *                         default implementations should be used.
      */
     public ContentRepositoryImpl(NodeStore nodeStore,
-<<<<<<< HEAD
-                                 QueryIndexProvider indexProvider,
-                                 SecurityProvider securityProvider) {
-        this.nodeStore = nodeStore;
-=======
                                  String defaultWorkspaceName,
-                                 ConflictHandler conflictHandler,
                                  QueryIndexProvider indexProvider,
                                  SecurityProvider securityProvider) {
         this.nodeStore = nodeStore;
         this.defaultWorkspaceName = (defaultWorkspaceName == null) ? DEFAULT_WORKSPACE_NAME : defaultWorkspaceName;
-        this.conflictHandler = conflictHandler;
->>>>>>> 8701bd69
         this.indexProvider = indexProvider != null ? indexProvider : new CompositeQueryIndexProvider();
         this.securityProvider = securityProvider;
     }
