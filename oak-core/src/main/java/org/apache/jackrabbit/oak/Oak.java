/*
 * Licensed to the Apache Software Foundation (ASF) under one or more
 * contributor license agreements.  See the NOTICE file distributed with
 * this work for additional information regarding copyright ownership.
 * The ASF licenses this file to You under the Apache License, Version 2.0
 * (the "License"); you may not use this file except in compliance with
 * the License.  You may obtain a copy of the License at
 *
 *     http://www.apache.org/licenses/LICENSE-2.0
 *
 * Unless required by applicable law or agreed to in writing, software
 * distributed under the License is distributed on an "AS IS" BASIS,
 * WITHOUT WARRANTIES OR CONDITIONS OF ANY KIND, either express or implied.
 * See the License for the specific language governing permissions and
 * limitations under the License.
 */
package org.apache.jackrabbit.oak;

import java.util.List;

import javax.annotation.Nonnull;
import javax.jcr.NoSuchWorkspaceException;
import javax.security.auth.login.LoginException;

import org.apache.jackrabbit.mk.api.MicroKernel;
import org.apache.jackrabbit.mk.core.MicroKernelImpl;
import org.apache.jackrabbit.oak.api.ContentRepository;
import org.apache.jackrabbit.oak.api.ContentSession;
import org.apache.jackrabbit.oak.api.Root;
import org.apache.jackrabbit.oak.core.ContentRepositoryImpl;
import org.apache.jackrabbit.oak.kernel.KernelNodeStore;
import org.apache.jackrabbit.oak.plugins.index.CompositeIndexHookProvider;
import org.apache.jackrabbit.oak.plugins.index.IndexHookManager;
import org.apache.jackrabbit.oak.plugins.index.IndexHookProvider;
import org.apache.jackrabbit.oak.spi.commit.CommitHook;
import org.apache.jackrabbit.oak.spi.commit.CompositeHook;
import org.apache.jackrabbit.oak.spi.commit.CompositeValidatorProvider;
import org.apache.jackrabbit.oak.spi.commit.ValidatingHook;
import org.apache.jackrabbit.oak.spi.commit.Validator;
import org.apache.jackrabbit.oak.spi.commit.ValidatorProvider;
import org.apache.jackrabbit.oak.spi.lifecycle.CompositeInitializer;
import org.apache.jackrabbit.oak.spi.lifecycle.OakInitializer;
import org.apache.jackrabbit.oak.spi.lifecycle.RepositoryInitializer;
import org.apache.jackrabbit.oak.spi.query.CompositeQueryIndexProvider;
import org.apache.jackrabbit.oak.spi.query.QueryIndexProvider;
import org.apache.jackrabbit.oak.spi.security.OpenSecurityProvider;
import org.apache.jackrabbit.oak.spi.security.SecurityConfiguration;
import org.apache.jackrabbit.oak.spi.security.SecurityProvider;
import org.apache.jackrabbit.oak.spi.state.NodeState;
import org.slf4j.Logger;
import org.slf4j.LoggerFactory;

import static com.google.common.base.Preconditions.checkNotNull;
import static com.google.common.collect.Lists.newArrayList;

/**
 * Builder class for constructing {@link ContentRepository} instances with
 * a set of specified plugin components. This class acts as a public facade
 * that hides the internal implementation classes and the details of how
 * they get instantiated and wired together.
 *
 * @since Oak 0.6
 */
public class Oak {

    private static final Logger log = LoggerFactory.getLogger(Oak.class);

    private final MicroKernel kernel;

    private final List<RepositoryInitializer> initializers = newArrayList();

    private final List<QueryIndexProvider> queryIndexProviders = newArrayList();

    private final List<IndexHookProvider> indexHookProviders = newArrayList();

    private final List<CommitHook> commitHooks = newArrayList();

    private List<ValidatorProvider> validatorProviders = newArrayList();

    private List<CommitHook> securityHooks = newArrayList();

    // TODO: review if we really want to have the OpenSecurityProvider as default.
    private SecurityProvider securityProvider = new OpenSecurityProvider();

<<<<<<< HEAD
=======
    private ConflictHandler conflictHandler;

    private String defaultWorkspaceName;

>>>>>>> 8701bd69
    public Oak(MicroKernel kernel) {
        this.kernel = kernel;
    }

    public Oak() {
        this(new MicroKernelImpl());
    }

    /**
     * Sets the default workspace name that should be used in case of login
     * with {@code null} workspace name. If this method has not been called
     * some internal default value will be used.
     *
     * @param defaultWorkspaceName The name of the default workspace.
     * @return this builder.
     */
    @Nonnull
    public Oak with(@Nonnull String defaultWorkspaceName) {
        this.defaultWorkspaceName = defaultWorkspaceName;
        return this;
    }

    @Nonnull
    public Oak with(@Nonnull RepositoryInitializer initializer) {
        initializers.add(checkNotNull(initializer));
        return this;
    }

    /**
     * Associates the given query index provider with the repository to
     * be created.
     *
     * @param provider query index provider
     * @return this builder
     */
    @Nonnull
    public Oak with(@Nonnull QueryIndexProvider provider) {
        queryIndexProviders.add(provider);
        return this;
    }

    /**
     * Associates the given index hook provider with the repository to
     * be created.
     *
     * @param provider index hook provider
     * @return this builder
     */
    @Nonnull
    public Oak with(@Nonnull IndexHookProvider provider) {
        indexHookProviders.add(provider);
        return this;
    }

    /**
     * Associates the given commit hook with the repository to be created.
     *
     * @param hook commit hook
     * @return this builder
     */
    @Nonnull
    public Oak with(@Nonnull CommitHook hook) {
        withValidatorHook();
        commitHooks.add(hook);
        return this;
    }

    /**
     * Turns all currently tracked validators to a validating commit hook
     * and associates that hook with the repository to be created. This way
     * a sequence of {@code with()} calls that alternates between validators
     * and other commit hooks will have all the validators in the correct
     * order while still being able to leverage the performance gains of
     * multiple validators iterating over the changes simultaneously.
     */
    private void withValidatorHook() {
        if (!validatorProviders.isEmpty()) {
            commitHooks.add(new ValidatingHook(
                    CompositeValidatorProvider.compose(validatorProviders)));
            validatorProviders = newArrayList();
        }
    }

    /**
     * Adds all currently tracked security related hooks to the commit hook that
     * is used to create the content repository.
     */
    private void withSecurityHooks() {
        if (!securityHooks.isEmpty()) {
            commitHooks.addAll(securityHooks);
            securityHooks = newArrayList();
        }
    }

    /**
     * Associates the given validator provider with the repository to
     * be created.
     *
     * @param provider validator provider
     * @return this builder
     */
    @Nonnull
    public Oak with(@Nonnull ValidatorProvider provider) {
        validatorProviders.add(provider);
        return this;
    }

    /**
     * Associates the given validator with the repository to be created.
     *
     * @param validator validator
     * @return this builder
     */
    @Nonnull
    public Oak with(@Nonnull final Validator validator) {
        return with(new ValidatorProvider() {
            @Override @Nonnull
            public Validator getRootValidator(
                    NodeState before, NodeState after) {
                return validator;
            }
        });
    }

    @Nonnull
    public Oak with(@Nonnull SecurityProvider securityProvider) {
        this.securityProvider = securityProvider;
        for (SecurityConfiguration sc : securityProvider.getSecurityConfigurations()) {
            validatorProviders.addAll(sc.getValidatorProviders());
            securityHooks.addAll(sc.getCommitHooks());
            initializers.add(sc.getRepositoryInitializer());
        }
        return this;
    }

    public ContentRepository createContentRepository() {
        KernelNodeStore store = new KernelNodeStore(kernel);

        IndexHookProvider indexHooks = CompositeIndexHookProvider
                .compose(indexHookProviders);
        OakInitializer.initialize(store,
                new CompositeInitializer(initializers), indexHooks);

        commitHooks.add(IndexHookManager.of(indexHooks));

        withValidatorHook();
        withSecurityHooks();
        store.setHook(CompositeHook.compose(commitHooks));

        return new ContentRepositoryImpl(
                store,
<<<<<<< HEAD
=======
                defaultWorkspaceName,
                conflictHandler,
>>>>>>> 8701bd69
                CompositeQueryIndexProvider.compose(queryIndexProviders),
                securityProvider);
    }

    /**
     * Creates a content repository with the given configuration
     * and logs in to the default workspace with no credentials,
     * returning the resulting content session.
     * <p>
     * This method exists mostly as a convenience for one-off tests,
     * as there's no way to create other sessions for accessing the
     * same repository.
     * <p>
     * There is typically no need to explicitly close the returned
     * session unless the repository has explicitly been configured
     * to reserve some resources until all sessions have been closed.
     * The repository will be garbage collected once the session is no
     * longer used.
     *
     * @return content session
     */
    public ContentSession createContentSession() {
        try {
            return createContentRepository().login(null, null);
        } catch (NoSuchWorkspaceException e) {
            throw new IllegalStateException("Default workspace not found", e);
        } catch (LoginException e) {
            throw new IllegalStateException("Anonymous login not allowed", e);
        }
    }

    /**
     * Creates a content repository with the given configuration
     * and returns a {@link Root} instance after logging in to the
     * default workspace with no credentials.
     * <p>
     * This method exists mostly as a convenience for one-off tests, as
     * the returned root is the only way to access the session or the
     * repository.
     * <p>
     * Note that since there is no way to close the underlying content
     * session, this method should only be used when no components that
     * require sessions to be closed have been configured. The repository
     * and the session will be garbage collected once the root is no longer
     * used.
     *
     * @return root instance
     */
    public Root createRoot() {
        return createContentSession().getLatestRoot();
    }

}<|MERGE_RESOLUTION|>--- conflicted
+++ resolved
@@ -82,13 +82,8 @@
     // TODO: review if we really want to have the OpenSecurityProvider as default.
     private SecurityProvider securityProvider = new OpenSecurityProvider();
 
-<<<<<<< HEAD
-=======
-    private ConflictHandler conflictHandler;
-
     private String defaultWorkspaceName;
 
->>>>>>> 8701bd69
     public Oak(MicroKernel kernel) {
         this.kernel = kernel;
     }
@@ -240,11 +235,7 @@
 
         return new ContentRepositoryImpl(
                 store,
-<<<<<<< HEAD
-=======
                 defaultWorkspaceName,
-                conflictHandler,
->>>>>>> 8701bd69
                 CompositeQueryIndexProvider.compose(queryIndexProviders),
                 securityProvider);
     }
