--- conflicted
+++ resolved
@@ -21,11 +21,7 @@
     <parent>
         <artifactId>oak-parent</artifactId>
         <groupId>org.apache.jackrabbit</groupId>
-<<<<<<< HEAD
         <version>1.10-SNAPSHOT</version>
-=======
-        <version>1.8.4-SNAPSHOT</version>
->>>>>>> 514485fc
         <relativePath>../oak-parent/pom.xml</relativePath>
     </parent>
     <modelVersion>4.0.0</modelVersion>
