/*
 * Licensed to the Apache Software Foundation (ASF) under one
 * or more contributor license agreements.  See the NOTICE file
 * distributed with this work for additional information
 * regarding copyright ownership.  The ASF licenses this file
 * to you under the Apache License, Version 2.0 (the
 * "License"); you may not use this file except in compliance
 * with the License.  You may obtain a copy of the License at
 *
 *   http://www.apache.org/licenses/LICENSE-2.0
 *
 * Unless required by applicable law or agreed to in writing,
 * software distributed under the License is distributed on an
 * "AS IS" BASIS, WITHOUT WARRANTIES OR CONDITIONS OF ANY
 * KIND, either express or implied.  See the License for the
 * specific language governing permissions and limitations
 * under the License.
 */
package org.apache.jackrabbit.oak.segment.file;

import static com.google.common.collect.Lists.newArrayList;
import static org.apache.jackrabbit.oak.segment.DefaultSegmentWriterBuilder.defaultSegmentWriterBuilder;

import java.io.IOException;
import java.util.ArrayList;
import java.util.List;
import java.util.Map;
import java.util.Set;
import java.util.UUID;
import java.util.concurrent.Callable;
import java.util.concurrent.ExecutionException;

import javax.annotation.Nonnull;

import com.google.common.io.Closer;
import com.google.common.util.concurrent.UncheckedExecutionException;
import org.apache.jackrabbit.oak.segment.RecordId;
import org.apache.jackrabbit.oak.segment.Segment;
import org.apache.jackrabbit.oak.segment.SegmentId;
import org.apache.jackrabbit.oak.segment.SegmentWriter;
import org.apache.jackrabbit.oak.segment.file.tar.TarFiles;
import org.apache.jackrabbit.oak.segment.file.tar.TarReader;
import org.slf4j.Logger;
import org.slf4j.LoggerFactory;

/**
 * A read only {@link AbstractFileStore} implementation that supports going back
 * to old revisions.
 * <p>
 * All write methods are no-ops.
 */
public class ReadOnlyFileStore extends AbstractFileStore {

    private static final Logger log = LoggerFactory
            .getLogger(ReadOnlyFileStore.class);

    private final TarFiles tarFiles;

    @Nonnull
    private final SegmentWriter writer;

    private ReadOnlyRevisions revisions;

    private RecordId currentHead;

    ReadOnlyFileStore(FileStoreBuilder builder) throws InvalidFileStoreVersionException, IOException {
        super(builder);

        newManifestChecker(persistence, builder.getStrictVersionCheck()).checkManifest();

        tarFiles = TarFiles.builder()
                .withDirectory(directory)
                .withTarRecovery(recovery)
                .withIOMonitor(ioMonitor)
                .withMemoryMapping(memoryMapping)
                .withReadOnly()
<<<<<<< HEAD
                .withPersistence(persistence)
=======
                .withPersistence(builder.getPersistence())
>>>>>>> 451e6d9f
                .build();

        writer = defaultSegmentWriterBuilder("read-only").withoutCache().build(this);
        log.info("TarMK ReadOnly opened: {} (mmap={})", directory,
                memoryMapping);
    }

    ReadOnlyFileStore bind(@Nonnull ReadOnlyRevisions revisions) throws IOException {
        this.revisions = revisions;
        this.revisions.bind(this, tracker);
        currentHead = revisions.getHead();
        return this;
    }

    /**
     * Go to the specified {@code revision}
     * 
     * @param revision
     */
    public void setRevision(String revision) {
        RecordId newHead = RecordId.fromString(tracker, revision);
        if (revisions.setHead(currentHead, newHead)) {
            currentHead = newHead;
        }
    }

    @Override
    public void writeSegment(SegmentId id, byte[] data, int offset, int length) {
        throw new UnsupportedOperationException("Read Only Store");
    }

    @Override
    public boolean containsSegment(SegmentId id) {
        return tarFiles.containsSegment(id.getMostSignificantBits(), id.getLeastSignificantBits());
    }

    @Override
    @Nonnull
    public Segment readSegment(final SegmentId id) {
        try {
            return segmentCache.getSegment(id, new Callable<Segment>() {
                @Override
                public Segment call() throws Exception {
                    return readSegmentUncached(tarFiles, id);
                }
            });
        } catch (ExecutionException | UncheckedExecutionException e) {
            throw asSegmentNotFoundException(e, id);
        }
    }

    @Override
    public void close() {
        Closer closer = Closer.create();
        closer.register(tarFiles);
        closer.register(revisions);
        closeAndLogOnFail(closer);
        System.gc(); // for any memory-mappings that are no longer used
        log.info("TarMK closed: {}", directory);
    }

    @Nonnull
    @Override
    public SegmentWriter getWriter() {
        return writer;
    }

    public Map<String, Set<UUID>> getTarReaderIndex() {
        return tarFiles.getIndices();
    }

    public Map<UUID, Set<UUID>> getTarGraph(String fileName) throws IOException {
        return tarFiles.getGraph(fileName);
    }

    public Iterable<SegmentId> getSegmentIds() {
        List<SegmentId> ids = new ArrayList<>();
        for (UUID id : tarFiles.getSegmentIds()) {
            long msb = id.getMostSignificantBits();
            long lsb = id.getLeastSignificantBits();
            ids.add(tracker.newSegmentId(msb, lsb));
        }
        return ids;
    }

    @Override
    public ReadOnlyRevisions getRevisions() {
        return revisions;
    }

    public Set<SegmentId> getReferencedSegmentIds() {
        return tracker.getReferencedSegmentIds();
    }
}<|MERGE_RESOLUTION|>--- conflicted
+++ resolved
@@ -74,11 +74,7 @@
                 .withIOMonitor(ioMonitor)
                 .withMemoryMapping(memoryMapping)
                 .withReadOnly()
-<<<<<<< HEAD
-                .withPersistence(persistence)
-=======
                 .withPersistence(builder.getPersistence())
->>>>>>> 451e6d9f
                 .build();
 
         writer = defaultSegmentWriterBuilder("read-only").withoutCache().build(this);
