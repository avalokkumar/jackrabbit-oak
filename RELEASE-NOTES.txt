--- conflicted
+++ resolved
@@ -1,8 +1,4 @@
-<<<<<<< HEAD
 Release Notes -- Apache Jackrabbit Oak -- Version 1.9.4
-=======
-Release Notes -- Apache Jackrabbit Oak -- Version 1.8.3
->>>>>>> 514485fc
 
 Introduction
 ------------
@@ -11,21 +7,14 @@
 repository designed for use as the foundation of modern world-class
 web sites and other demanding content applications.
 
-<<<<<<< HEAD
 Apache Jackrabbit Oak 1.9.4 is an unstable release cut directly from
 Jackrabbit Oak trunk, with a focus on new features and other
 improvements. For production use we recommend the latest stable 1.8.x
 release.
-=======
-Jackrabbit Oak 1.8.3 is a patch release that contains fixes and
-improvements over Oak 1.8. Jackrabbit Oak 1.8.x releases are
-considered stable and targeted for production use.
->>>>>>> 514485fc
 
 The Oak effort is a part of the Apache Jackrabbit project.
 Apache Jackrabbit is a project of the Apache Software Foundation.
 
-<<<<<<< HEAD
 Changes in Oak 1.9.4
 --------------------
 
@@ -65,82 +54,6 @@
 
 In addition to the above-mentioned changes, this release contains
 all changes included up to the Apache Jackrabbit Oak 1.7.x release.
-=======
-Changes in Oak 1.8.3
----------------------
-
-Technical task
-
-    [OAK-7204] - RDB*Store: update postgresql JDBC driver reference to
-    42.2.0
-    [OAK-7289] - RDBDocumentStore: potential NPE in error handling
-    code
-    [OAK-7292] - RDB*Store: update tomcat jdbc dependency to 8.5.28
-    [OAK-7299] - RDB*Store: update postgresql JDBC driver reference to
-    42.2.1
-    [OAK-7313] - RDB*Store: add DEBUG level logging for filters in
-    RDBVersionGCSupport
-    [OAK-7441] - RDB*Store: update DB2 JDBC dependency to 4.19.72
-    [OAK-7446] - RDB*Store: update SQLServer JDBC dependency to
-    6.4.0.jre*
-    [OAK-7453] - oal-core/oak-store-document: fix broken line ends in
-    repo
-    [OAK-7454] - oak-lucene: fix broken line ends in repo
-
-Bug
-
-    [OAK-7198] - Index rule with REGEX_ALL_PROPS includes relative
-    node
-    [OAK-7209] - Race condition can resurrect blobs during blob GC
-    [OAK-7265] - Standalone example application fails to start
-    [OAK-7266] - Standalone example system console fails to render
-    [OAK-7284] - Reindexing using --doc-traversal-mode can hit
-    ConcurrentModificationException during aggregation
-    [OAK-7285] - Reindexing using --doc-traversal-mode can OOM while
-    aggregation in some cases
-    [OAK-7291] - MongoStatusTest.testReadConcern fails on MongoDB 3.6
-    [OAK-7309] - MongoDocumentStoreMetricsTest fails sporadically
-    [OAK-7356] - CugConfiguration may not pick up CugExclude
-    [OAK-7375] - Wrong full text parsing in Oak Solr index with
-    boolean operators
-    [OAK-7466] - Prevent LMSEstimator over/under flow in weights
-    [OAK-7490] - oak-run console lc rmdata command uses second
-    parameter for index path (and defaults to /oak:index/lucene)
-
-Improvement
-
-    [OAK-6031] - Add TarFiles to the architecture diagram
-    [OAK-7262] - LockBasedScheduler#getHeadNodeState poor performance
-    due to lock contention in commitTimeHistogram implementation
-    [OAK-7290] - Reindexing using --doc-traversal-mode should have
-    configurable upper bound for mem usage
-    [OAK-7437] - SimpleExcerptProvider highlighting should be case
-    insensitive
-
-Task
-
-    [OAK-7173] - Update documentation for oak-run check
-    [OAK-7247] - Update Oak 1.8 to Jackrabbit 2.16.1
-    [OAK-7304] - Deploy oak-pojosr as part of standard deployment
-    [OAK-7314] - RDB*Store: use SDMAXREV column in RevisionGC query
-    [OAK-7322] - Mention SHA512 checksums in release notes
-    [OAK-7325] - restore line wrapping in release notes
-    [OAK-7335] - oak-upgrade long name filter should consider the path
-    length
-    [OAK-7336] - stop advertising MD5 checksums
-    [OAK-7347] - Incorrect link to KEYS in release notes
-    [OAK-7350] - stop creating MD5 checksums for releases
-    [OAK-7426] - RDB*Store: update Tomcat JDBC pool dependency to
-    8.5.30
-    [OAK-7452] - fix broken line ends in repo
-
-Documentation
-
-    [OAK-7112] - Update documentation for cold standby
-
-In addition to the above-mentioned changes, this release contains
-all changes included up to the Apache Jackrabbit Oak 1.8.x release.
->>>>>>> 514485fc
 
 For more detailed information about all the changes in this and other
 Oak releases, please see the Oak issue tracker at
