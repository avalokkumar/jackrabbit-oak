--- conflicted
+++ resolved
@@ -160,8 +160,6 @@
         JSONObject obj = parseJSONObject(nodes);
         assertPropertyValue(obj, "a/key1", "value3");
    }
-<<<<<<< HEAD
-=======
 
     // This is a test to make sure commit time stays the same as time goes on.
     @Test
@@ -179,5 +177,4 @@
         }
         if (debug) System.out.println("Final Result:" + commitMonitor);
     }
->>>>>>> e9aa6f78
 }